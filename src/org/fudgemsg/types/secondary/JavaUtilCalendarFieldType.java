--- conflicted
+++ resolved
@@ -89,11 +89,7 @@
       }
     }
     if (time.hasTimezoneOffset()) {
-<<<<<<< HEAD
       cal.set(Calendar.ZONE_OFFSET, time.getTimezoneOffset() * 900000);
-=======
-      cal.set (Calendar.ZONE_OFFSET, time.getTimezoneOffset() * 900000);
->>>>>>> f66e21fd
     }
   }
 
@@ -155,7 +151,8 @@
    */
   @Override
   public boolean canConvertPrimary(Class<?> javaType) {
-    return FudgeDateTime.class.isAssignableFrom(javaType) || FudgeDate.class.isAssignableFrom(javaType)
+    return FudgeDateTime.class.isAssignableFrom(javaType)
+        || FudgeDate.class.isAssignableFrom(javaType)
         || FudgeTime.class.isAssignableFrom(javaType);
   }
 
