--- conflicted
+++ resolved
@@ -184,16 +184,6 @@
     FudgeUtils.assertAllFieldsMatch(inputMsg, outputMsg);
   }
   
-<<<<<<< HEAD
-  @Test
-  public void taxonomyMessage() throws IOException {
-    FudgeMsg inputMsg = TaxonomyMessageTest.testTaxonomyInstance ().toFudgeMsg (s_fudgeContext);
-    FudgeMsg outputMsg = cycleMessage (inputMsg, "taxonomy.dat");
-    FudgeUtils.assertAllFieldsMatch (inputMsg, outputMsg);
-  }
-  
-  protected static FudgeMsg cycleMessage(FudgeMsg msg, String filename) throws IOException {
-=======
   /**
    * @param msg [documentation not available]
    * @param filename [documentation not available]
@@ -201,7 +191,6 @@
    * @throws IOException [documentation not available]
    */
   protected static FudgeFieldContainer cycleMessage(FudgeFieldContainer msg, String filename) throws IOException {
->>>>>>> 50d22669
     saveMessage(msg, filename);
     return loadMessage(filename);
   }
